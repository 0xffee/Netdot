--- conflicted
+++ resolved
@@ -404,11 +404,7 @@
                     if ( ($h = $macs2ints->{$mac}) && (ref($h) eq 'HASH') && (@ints = keys %$h) ){
 			if ( scalar(@ints) > 1 ){
 			    $logger->debug("Topology::get_dp_links: There are multiple interfaces using $mac. Ignoring.");
-<<<<<<< HEAD
 			}elsif ( my $dev = $base_macs->{$mac} ){
-=======
-			}elsif ( my $dev = Device->search(id=>$ints[0]->device)->first ){
->>>>>>> 90513537
 			    # this means that this mac is also a base_mac 
 			    # don't set rem_int because it would most likely be wrong
 			    $rem_dev = $dev;
